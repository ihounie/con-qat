import argparse
import os
import time
import socket
import logging
from datetime import datetime
from functools import partial
from functools import reduce
import torch
import torch.nn as nn
import torch.optim
import torch.utils.data
from torch.autograd import Variable
from tensorboardX import SummaryWriter
from pathlib import Path
import random
import numpy as np

import models
from models.losses import CrossEntropyLossSoft
from datasets.data import get_dataset, get_transform
from optimizer import get_optimizer_config, get_lr_scheduler
from utils import setup_logging, setup_gpus, save_checkpoint
from utils import AverageMeter, accuracy


import wandb
import copy

parser = argparse.ArgumentParser(description='Training')
parser.add_argument('--results-dir', default='./results', help='results dir')
parser.add_argument('--dataset', default='imagenet', help='dataset name or folder')
parser.add_argument('--train_split', default='train', help='train split name')
parser.add_argument('--model', default='resnet18', help='model architecture')
parser.add_argument('--workers', default=0, type=int, help='number of data loading workers')
parser.add_argument('--epochs', default=200, type=int, help='number of epochs')
parser.add_argument('--start-epoch', default=0, type=int, help='manual epoch number')
parser.add_argument('--batch-size', default=128, type=int, help='mini-batch size')
parser.add_argument('--optimizer', default='sgd', help='optimizer function used')
parser.add_argument('--lr', default=0.001, type=float, help='initial learning rate')
parser.add_argument('--lr_dual', default=0.01, type=float, help='dual learning rate')
parser.add_argument('--lr_decay', default='100,150,180', help='lr decay steps')
parser.add_argument('--epsilon_out', default=0.1, type=float, help='output crossentropy constraint level')
parser.add_argument('--weight-decay', default=3e-4, type=float, help='weight decay')
parser.add_argument('--print-freq', '-p', default=20, type=int, help='print frequency')
parser.add_argument('--pretrain', default=None, help='path to pretrained full-precision checkpoint')
parser.add_argument('--resume', default=None, help='path to latest checkpoint')
parser.add_argument('--bit_width_list', default='4', help='bit width list')
parser.add_argument('--layerwise_constraint',  action='store_true')
parser.add_argument('--grads_wrt_high',  action='store_true')
parser.add_argument('--normalise_constraint',  action='store_true')
parser.add_argument('--constraint_norm', default='L2', help='L2, L1')
parser.add_argument('--pearson', action='store_true', help="use pearson instead of dif norm")
parser.add_argument('--wandb_log',  action='store_true')
parser.add_argument('--project',  default='ConQAT', type=str, help='wandb Project name')
parser.add_argument('--epsilonlw', default=1/(2**8-1), type = float, help='layer constraint tightness')
parser.add_argument('--seed', default=42, type=int)

args = parser.parse_args()

def seed_everything(seed: int):    
    random.seed(seed)
    os.environ['PYTHONHASHSEED'] = str(seed)
    np.random.seed(seed)
    torch.manual_seed(seed)
    torch.cuda.manual_seed(seed)
    torch.cuda.manual_seed_all(seed)  
    torch.backends.cudnn.deterministic = True
    torch.backends.cudnn.benchmark = False

def get_param_by_name(module,access_string):
    """Retrieve a module nested in another by its access string.

    Works even when there is a Sequential in the module.
    """
    names = access_string.split(sep='.')
    return reduce(getattr, names, module)

def get_bit_width_list(args):
    bit_width_list = list(map(int, args.bit_width_list.split(',')))
    bit_width_list.sort()
    # Add Full precision if not Passed
    if 32 not in bit_width_list:
        bit_width_list += [32]
    return bit_width_list

def main():
    
    seed_everything(args.seed)
    #####################
    #   LOGGING
    #####################
    if args.wandb_log:
        wandb.init(project=args.project, entity="alelab", name=args.results_dir.split('/')[-1])
        wandb.config.update(args)
    hostname = socket.gethostname()
    setup_logging(os.path.join(args.results_dir, 'log_{}.txt'.format(hostname)))
    logging.info("running arguments: %s", args)
    ########################
    # choose and config GPU
    ########################
    best_gpu = setup_gpus()
    torch.cuda.set_device(best_gpu)
    torch.backends.cudnn.benchmark = True
    ########################
    #   DATALOADERS
    #######################
    train_transform = get_transform(args.dataset, 'train')
    train_data = get_dataset(args.dataset, args.train_split, train_transform)
    train_loader = torch.utils.data.DataLoader(train_data,
                                               batch_size=args.batch_size,
                                               shuffle=True,
                                               num_workers=args.workers,
                                               pin_memory=True)

    val_transform = get_transform(args.dataset, 'val')
    val_data = get_dataset(args.dataset, 'val', val_transform)
    val_loader = torch.utils.data.DataLoader(val_data,
                                             batch_size=args.batch_size,
                                             shuffle=False,
                                             num_workers=args.workers,
                                             pin_memory=True)
    ######################
    #   BIT WIDTHs
    ######################
    bit_width_list = get_bit_width_list(args)
    #####################
    # MODEL and OPT
    #####################
    model = models.__dict__[args.model](bit_width_list, train_data.num_classes).cuda()
    model.bn_to_cuda()
    lr_decay = list(map(int, args.lr_decay.split(',')))
    optimizer = get_optimizer_config(model, args.optimizer, args.lr, args.weight_decay)
    lr_scheduler = None
    best_prec1 = None
    if args.resume and args.resume != 'None':
        if os.path.isdir(args.resume):
            args.resume = os.path.join(args.resume, 'model_best.pth.tar')
        if os.path.isfile(args.resume):
            checkpoint = torch.load(args.resume, map_location='cuda:{}'.format(best_gpu))
            args.start_epoch = checkpoint['epoch']
            best_prec1 = checkpoint['best_prec1']
            model.load_state_dict(checkpoint['state_dict'])
            optimizer.load_state_dict(checkpoint['optimizer'])
            lr_scheduler = get_lr_scheduler(args.optimizer, optimizer, lr_decay, checkpoint['epoch'])
            logging.info("loaded resume checkpoint '%s' (epoch %s)", args.resume, checkpoint['epoch'])
        else:
            raise ValueError('Pretrained model path error!')
    elif args.pretrain and args.pretrain != 'None':
        if os.path.isdir(args.pretrain):
            args.pretrain = os.path.join(args.pretrain, 'model_best.pth.tar')
        if os.path.isfile(args.pretrain):
            checkpoint = torch.load(args.pretrain, map_location='cuda:{}'.format(best_gpu))
            model.load_state_dict(checkpoint['state_dict'], strict=False)
            logging.info("loaded pretrain checkpoint '%s' (epoch %s)", args.pretrain, checkpoint['epoch'])
        else:
            raise ValueError('Pretrained model path error!')
    if lr_scheduler is None:
        lr_scheduler = get_lr_scheduler(args.optimizer, optimizer, lr_decay)
    num_parameters = sum([l.nelement() for l in model.parameters()])
    logging.info("number of parameters: %d", num_parameters)

    criterion = nn.CrossEntropyLoss().cuda()#Loss
    criterion_soft = CrossEntropyLossSoft().cuda()#Unused
    sum_writer = SummaryWriter(args.results_dir + '/summary')   
    num_layers = model.get_num_layers()
    #########################
    # EPSILON and DUAL INIT
    ########################
    # Tensor w/One dual variable per layer
    # For each low precision bitwidth
    if args.layerwise_constraint:
        lambdas = {bw:torch.zeros(num_layers+1, requires_grad=False).cuda() for bw in bit_width_list[:-1]}
        for bw in bit_width_list[:-1]:
            lambdas[bw][-1] = 1
    else:
        lambdas = {bw:torch.ones(1, requires_grad=False).cuda() for bw in bit_width_list[:-1]}
    
    epsilon = {b: [ args.epsilonlw for _ in range(model.get_num_layers())]+[args.epsilon_out] for b in bit_width_list}

    if args.wandb_log:
        wandb.config.update({"epsilon":epsilon})

    #########################
    # Constraint norm
    ########################
    if args.constraint_norm=="L2":
        norm_func = torch.square
    elif args.constraint_norm=="L1":
        norm_func = torch.abs
    else:
        raise NotImplementedError  
    #########################
    # TRAIN LOOP
    ########################
    for epoch in range(args.start_epoch, args.epochs):
        ################
        #  Train Epoch
        ################
        model.train()
        train_loss, train_prec1, train_prec5, slack_train, lambdas = forward(train_loader, model,lambdas, criterion, criterion_soft, epoch, True,
                                                                optimizer, sum_writer,constraint_norm=norm_func, epsilon=epsilon,
                                                                bit_width_list=bit_width_list)
        #######################
        #   Test
        #######################
        print("Evaluating Model...")              
        model.eval()
        val_loss, val_prec1, val_prec5, slack_val = forward(val_loader, model, lambdas, criterion, criterion_soft, epoch, False, bit_width_list=bit_width_list,constraint_norm=norm_func,epsilon=epsilon)
        if isinstance(lr_scheduler, torch.optim.lr_scheduler.ReduceLROnPlateau):
            lr_scheduler.step(val_loss)
        else:
            lr_scheduler.step()
        #####################
        #   Model Saving
        #####################
        if best_prec1 is None:
            is_best = True
            best_prec1 = val_prec1[-1]
        else:
            is_best = val_prec1[-1] > best_prec1
            best_prec1 = max(val_prec1[-1], best_prec1)
        save_checkpoint(
            {
                'epoch': epoch + 1,
                'model': args.model,
                'state_dict': model.state_dict(),
                'best_prec1': best_prec1,
                'optimizer': optimizer.state_dict()
            },
            is_best,
            path=args.results_dir + '/ckpt')
        ###############################
        #   Local (Tensorboard) Logging
        ###############################
        if sum_writer is not None:
            sum_writer.add_scalar('lr', optimizer.param_groups[0]['lr'], global_step=epoch)
            for bw, tl, tp1, tp5, vl, vp1, vp5 in zip(bit_width_list, train_loss, train_prec1, train_prec5, val_loss,
                                                      val_prec1, val_prec5):
                sum_writer.add_scalar('train_loss_{}'.format(bw), tl, global_step=epoch)
                sum_writer.add_scalar('train_prec_1_{}'.format(bw), tp1, global_step=epoch)
                sum_writer.add_scalar('train_prec_5_{}'.format(bw), tp5, global_step=epoch)
                sum_writer.add_scalar('val_loss_{}'.format(bw), vl, global_step=epoch)
                sum_writer.add_scalar('val_prec_1_{}'.format(bw), vp1, global_step=epoch)
                sum_writer.add_scalar('val_prec_5_{}'.format(bw), vp5, global_step=epoch)
        ###############################
        #   W&B Logging
        ###############################
        if args.wandb_log:
            for bw, tl, tp1, tsl, vl, vp1, vsl in zip(bit_width_list, train_loss, train_prec1, slack_train, val_loss, val_prec1, slack_val):
                wandb.log({f'train_loss_{bw}':tl, "epoch":epoch})
                wandb.log({f'train_acc_{bw}':tp1, "epoch":epoch})
                wandb.log({f'test_loss_{bw}':vl, "epoch":epoch})
                wandb.log({f'test_acc_{bw}':vp1, "epoch":epoch})
                # If low precision, log associated Dual Variables
                if bw != bit_width_list[-1]:
                    hist = wandb.Histogram(np_histogram=(lambdas[bw].cpu().numpy(), [float(l) for l in range(len(lambdas[bw])+1)]) )
                    wandb.log({"dual_vars": hist, "epoch":epoch })
                    for l in range(len(lambdas[bw])):
                        wandb.log({f"dual_layer_{l}_bw_{bw}": lambdas[bw][l].item(), "epoch":epoch })
<<<<<<< HEAD
                    for l in range(len(epsilon[bw])):   
=======
                    for l in range(len(epsilon[bw])-1):
>>>>>>> 0a55e43a
                        wandb.log({f'slack_layer_{l}_bw_{bw}_train':tsl[l], "epoch":epoch})
                        wandb.log({f'slack_layer_{l}_bw_{bw}_test':vsl[l], "epoch":epoch})
                    wandb.log({f'slack_CE_bw_{bw}_train': tsl[-1], "epoch":epoch})
                    wandb.log({f'slack_CE_bw_{bw}_test': vsl[-1], "epoch":epoch})
                    wandb.log({f"dual_CE_bw_{bw}": lambdas[bw][-1].item(), "epoch":epoch })
<<<<<<< HEAD
=======
                    print(f"Dual CE bw {bw}: {lambdas[bw][-1].item()}")

>>>>>>> 0a55e43a
        ####################
        # STDOUT printing
        ####################
        logging.info('Epoch {}: \ntrain loss {:.2f}, train prec1 {:.2f}, train prec5 {:.2f}\n'
                     '  val loss {:.2f},   val prec1 {:.2f},   val prec5 {:.2f}'.format(
                         epoch, train_loss[-1], train_prec1[-1], train_prec5[-1], val_loss[-1], val_prec1[-1],
                         val_prec5[-1]))
        
    weights_path = os.path.join(args.results_dir, 'trained_model')
    Path(weights_path).mkdir(parents=True, exist_ok=True)
    weights_path = os.path.join(weights_path, str(wandb.run.id)+'.pt')
    torch.save(model.state_dict(), weights_path)
    wandb.save(weights_path, policy = 'now')

def forward(data_loader, model, lambdas, criterion,criterion_soft, epoch, training=True, 
             optimizer=None, sum_writer=None, train_bn=True, epsilon=None, 
             bit_width_list = None, constraint_norm=torch.square):
    stats_keys = []
    for key in model.state_dict().keys():
        if "mean" in key or "var" in key:
            stats_keys.append(key)
    def copy_stats(source = None, target=None, keys=stats_keys):
        state_dict = source.state_dict()
        bn_stats = {key:state_dict[key] for key in keys}
        target.load_state_dict(bn_stats,strict=False)
    if bit_width_list is None:
        bit_width_list = get_bit_width_list(args)
    # Save state to return model in its initial state
    initial_model_state = model.training
    losses = [AverageMeter() for _ in bit_width_list]
    top1 = [AverageMeter() for _ in bit_width_list]
    top5 = [AverageMeter() for _ in bit_width_list]
    slack_meter = [[AverageMeter() for _ in range(model.get_num_layers()+1)] for b in bit_width_list]
    b_norm_layers = model.get_bn_layers()
    for i, (input, target) in enumerate(data_loader):
        if training:
            if not model.training:
                model.train()
            input = input.cuda()
            target = target.cuda(non_blocking=True)
            optimizer.zero_grad()
            # compute Full precision forward pass and loss
            # since bitwidth list is sorted in ascending order, the last elem is the highest prec
            model.apply(lambda m: setattr(m, 'wbit', bit_width_list[-1]))
            model.apply(lambda m: setattr(m, 'abit', bit_width_list[-1]))
            act_full = model.get_activations(input)
            if args.normalise_constraint or args.pearson:
                act_full = model.norm_act(act_full)
            output = act_full[-1]
            loss = criterion(output, target)
            # Evaluate slack
            # We exlude the highest precision (bit_width_list[:-1])
            if args.grads_wrt_high:
                target_soft = torch.nn.functional.softmax(output, dim=1)
            else:
                target_soft = torch.nn.functional.softmax(output.detach(), dim=1)
            for j, bitwidth in enumerate(bit_width_list[:-1]):
                model.apply(lambda m: setattr(m, 'wbit', bitwidth))
                model.apply(lambda m: setattr(m, 'abit', bitwidth))
                # low precision clone to compute grads
                model_q = copy.deepcopy(model)
                # compute activations with Low precision model
                act_q = model_q.get_activations(input)
                out_q = act_q[-1]
                if args.normalise_constraint or args.pearson:
                    act_q = model.norm_act(act_q)
                # Update low precision bnorm stats in main model
                with torch.no_grad():
                    model(input) 
                # Init Slacks
                slacks = torch.zeros_like(lambdas[bitwidth])
                # Output Constraint
                slacks[-1] = criterion_soft(out_q, target_soft) - epsilon[bitwidth][-1]
                if args.layerwise_constraint:
                    # This will be vectorised
                    for l, (full, q) in enumerate(zip(act_full, act_q)):
                        if not l in b_norm_layers:
                            if args.pearson:
                                slacks[l] = torch.mean((1-full*q)) - epsilon[bitwidth][l]
                            else:
                                slacks[l] = torch.mean(constraint_norm(full-q)) - epsilon[bitwidth][l]
                            slack_meter[j][l].update(slacks[l].item(), input.size(0))
                loss += torch.sum(lambdas[bitwidth] * slacks)
            loss.backward()
            # Copy BN gradients of low precision copy
            # To Main model
            for name, param in model_q.named_parameters():
                if "bn" in name and str(bit_width_list[-1]) not in name:
                    get_param_by_name(model,name).grad = param.grad
            # GD Step 
            optimizer.step()
            # Logging and printing
            if i % args.print_freq == 0:
                logging.info('epoch {0}, iter {1}/{2}'.format(epoch, i, len(data_loader)))
        else:
            # Just compute forward passes
            model.eval()
            with torch.no_grad():
                input = input.cuda()
                target = target.cuda(non_blocking=True)
                model.apply(lambda m: setattr(m, 'wbit', bit_width_list[-1]))
                model.apply(lambda m: setattr(m, 'abit', bit_width_list[-1]))
                act_full = model.get_activations(input)
                output = model(input)
                target_soft = torch.nn.functional.softmax(output.detach(), dim=1)
                for bw, am_l, am_t1, am_t5, slm in zip(bit_width_list, losses, top1, top5, slack_meter):
                    model.apply(lambda m: setattr(m, 'wbit', bw))
                    model.apply(lambda m: setattr(m, 'abit', bw))
                    output = model(input)
                    loss = criterion(output, target)
                    prec1, prec5 = accuracy(output.data, target, topk=(1, 5))
                    am_l.update(loss.item(), input.size(0))
                    am_t1.update(prec1.item(), input.size(0))
                    am_t5.update(prec5.item(), input.size(0))
                    act_q = model.get_activations(input)
                    slm[-1].update(criterion_soft(output, target_soft).item(), input.size(0))
                    for l in range(model.get_num_layers()):
                        slack =  torch.mean(torch.square(act_q[l]-act_full[l])) - epsilon[bw][l]
                        slm[l].update(slack.item(), input.size(0))
    if training:
        # Dual Update
        model.eval()
        print("Peforming Dual Update...")
        with torch.no_grad():
            slacks = {bitwidth: torch.zeros_like(lambdas[bitwidth]) for bitwidth in bit_width_list[:-1]}
            for i, (input, target) in enumerate(data_loader):
                input, target = input.cuda(), target.cuda(non_blocking=True)
                # High precision
                model.apply(lambda m: setattr(m, 'wbit',bit_width_list[-1] ))
                model.apply(lambda m: setattr(m, 'abit', bit_width_list[-1]))
                act_full = model.get_activations(input)
                if args.normalise_constraint or args.pearson:
                    model.train()
                    act_full = model.norm_act(act_full)
                    model.eval()
                output = act_full[-1]
                loss = criterion(output, target)
                prec1, prec5 = accuracy(output.data, target, topk=(1, 5))
                losses[-1].update(loss.item(), input.size(0))
                top1[-1].update(prec1.item(), input.size(0))
                top5[-1].update(prec5.item(), input.size(0))
                target_soft = torch.nn.functional.softmax(output.detach(), dim=1)
                # Low precision
                for bw_idx, bitwidth in enumerate(bit_width_list[:-1]):
                    model.apply(lambda m: setattr(m, 'wbit', bitwidth))
                    model.apply(lambda m: setattr(m, 'abit', bitwidth))
                    # Compute forward
                    act_q = model.get_activations(input)
                    out_q = act_q[-1]
                    # Eval slack
                    slacks[bitwidth][-1] += (criterion_soft(out_q, target_soft) - epsilon[bitwidth][-1])*input.size(0)
                    model.apply(lambda m: setattr(m, 'wbit', bitwidth))
                    model.apply(lambda m: setattr(m, 'abit', bitwidth))
<<<<<<< HEAD
                    if args.normalise_constraint or args.pearson:
                        model.train()
                        act_q= model.norm_act(act_q)
                        model.eval()
=======
                    act_q = model.get_activations(input)
                    if args.normalise_constraint or args.pearson:
                        model.train()
                        act_q_norm = model.norm_act(act_q)
                        model.eval()
                    if args.normalise_constraint or args.pearson:
                        model.apply(lambda m: setattr(m, 'wbit', 32))
                        model.apply(lambda m: setattr(m, 'abit', 32))
                        model.train()
                        act_full = model.norm_act(act_full)
                        model.eval()
                        act_q = act_q_norm
>>>>>>> 0a55e43a
                    # This will be vectorised
                    for l, (full, q) in enumerate(zip(act_full, act_q)):
                        if not l in b_norm_layers:
                            if args.pearson:
                                const_vec = (1-full*q)
                            else:
                                const_vec = constraint_norm(full-q)
                            if const_vec.dim()>1:
                                const = torch.mean(const_vec, axis=[l for l in range(1, const_vec.dim())])
                            else:
                                const = const_vec
                            slacks[bitwidth][l] += torch.sum(const-epsilon[bitwidth][l])
<<<<<<< HEAD
            for bw_idx, bitwidth in enumerate(bit_width_list[:-1]):
                slacks[bitwidth] = slacks[bitwidth]/len(data_loader.dataset)
                lambdas[bitwidth] = torch.nn.functional.relu(lambdas[bitwidth] + args.lr_dual*slacks[bitwidth])
                for l in range(len(slacks[bitwidth])):
                    slack_meter[bw_idx][l].update(slacks[bitwidth][l].item(), input.size(0))
=======
                for bw_idx, bitwidth in enumerate(bit_width_list[:-1]):
                    slacks[bitwidth] = slacks[bitwidth]/len(data_loader.dataset)
                    lambdas[bitwidth] = torch.nn.functional.relu(lambdas[bitwidth] + args.lr_dual*slacks[bitwidth])
                    for l in range(len(slacks[bitwidth])):
                        slack_meter[bw_idx][l].update(slacks[bitwidth][l].item(), input.size(0))
>>>>>>> 0a55e43a
        if initial_model_state:
            model.train()
        return [_.avg for _ in losses], [_.avg for _ in top1], [_.avg for _ in top5], [[l.avg for l in _] for _ in slack_meter], lambdas
    else:
        if initial_model_state:
            model.train()
        return [_.avg for _ in losses], [_.avg for _ in top1], [_.avg for _ in top5], [[l.avg for l in _] for _ in slack_meter]


if __name__ == '__main__':
    main()<|MERGE_RESOLUTION|>--- conflicted
+++ resolved
@@ -258,21 +258,14 @@
                     wandb.log({"dual_vars": hist, "epoch":epoch })
                     for l in range(len(lambdas[bw])):
                         wandb.log({f"dual_layer_{l}_bw_{bw}": lambdas[bw][l].item(), "epoch":epoch })
-<<<<<<< HEAD
-                    for l in range(len(epsilon[bw])):   
-=======
                     for l in range(len(epsilon[bw])-1):
->>>>>>> 0a55e43a
                         wandb.log({f'slack_layer_{l}_bw_{bw}_train':tsl[l], "epoch":epoch})
                         wandb.log({f'slack_layer_{l}_bw_{bw}_test':vsl[l], "epoch":epoch})
                     wandb.log({f'slack_CE_bw_{bw}_train': tsl[-1], "epoch":epoch})
                     wandb.log({f'slack_CE_bw_{bw}_test': vsl[-1], "epoch":epoch})
                     wandb.log({f"dual_CE_bw_{bw}": lambdas[bw][-1].item(), "epoch":epoch })
-<<<<<<< HEAD
-=======
                     print(f"Dual CE bw {bw}: {lambdas[bw][-1].item()}")
 
->>>>>>> 0a55e43a
         ####################
         # STDOUT printing
         ####################
@@ -426,25 +419,10 @@
                     slacks[bitwidth][-1] += (criterion_soft(out_q, target_soft) - epsilon[bitwidth][-1])*input.size(0)
                     model.apply(lambda m: setattr(m, 'wbit', bitwidth))
                     model.apply(lambda m: setattr(m, 'abit', bitwidth))
-<<<<<<< HEAD
                     if args.normalise_constraint or args.pearson:
                         model.train()
                         act_q= model.norm_act(act_q)
                         model.eval()
-=======
-                    act_q = model.get_activations(input)
-                    if args.normalise_constraint or args.pearson:
-                        model.train()
-                        act_q_norm = model.norm_act(act_q)
-                        model.eval()
-                    if args.normalise_constraint or args.pearson:
-                        model.apply(lambda m: setattr(m, 'wbit', 32))
-                        model.apply(lambda m: setattr(m, 'abit', 32))
-                        model.train()
-                        act_full = model.norm_act(act_full)
-                        model.eval()
-                        act_q = act_q_norm
->>>>>>> 0a55e43a
                     # This will be vectorised
                     for l, (full, q) in enumerate(zip(act_full, act_q)):
                         if not l in b_norm_layers:
@@ -457,19 +435,11 @@
                             else:
                                 const = const_vec
                             slacks[bitwidth][l] += torch.sum(const-epsilon[bitwidth][l])
-<<<<<<< HEAD
             for bw_idx, bitwidth in enumerate(bit_width_list[:-1]):
                 slacks[bitwidth] = slacks[bitwidth]/len(data_loader.dataset)
                 lambdas[bitwidth] = torch.nn.functional.relu(lambdas[bitwidth] + args.lr_dual*slacks[bitwidth])
                 for l in range(len(slacks[bitwidth])):
                     slack_meter[bw_idx][l].update(slacks[bitwidth][l].item(), input.size(0))
-=======
-                for bw_idx, bitwidth in enumerate(bit_width_list[:-1]):
-                    slacks[bitwidth] = slacks[bitwidth]/len(data_loader.dataset)
-                    lambdas[bitwidth] = torch.nn.functional.relu(lambdas[bitwidth] + args.lr_dual*slacks[bitwidth])
-                    for l in range(len(slacks[bitwidth])):
-                        slack_meter[bw_idx][l].update(slacks[bitwidth][l].item(), input.size(0))
->>>>>>> 0a55e43a
         if initial_model_state:
             model.train()
         return [_.avg for _ in losses], [_.avg for _ in top1], [_.avg for _ in top5], [[l.avg for l in _] for _ in slack_meter], lambdas
